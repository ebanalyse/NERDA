--- conflicted
+++ resolved
@@ -5,11 +5,7 @@
 
 setuptools.setup(
     name="NERDA", 
-<<<<<<< HEAD
-    version="0.8.9",
-=======
     version="0.9.0",
->>>>>>> 6abed0e2
     author="Lars Kjeldgaard, Lukas Christian Nielsen",
     author_email="lars.kjeldgaard@eb.dk",
     description="A Framework for Finetuning Transformers for Named-Entity Recognition",
