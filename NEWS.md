--- conflicted
+++ resolved
@@ -1,10 +1,6 @@
 # NERDA 0.8.8
 
-<<<<<<< HEAD
 * Bugfix: set use_fast=True for tokenizer (default) in order to ensure compatibility with new versions of `transformers`.
-=======
-* 'device' bugfix.
->>>>>>> 31f70433
 
 # NERDA 0.8.7
 
